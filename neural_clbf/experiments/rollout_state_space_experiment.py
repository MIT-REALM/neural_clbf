--- conflicted
+++ resolved
@@ -201,12 +201,6 @@
                 )
                 x_current[i, :] = x_current[i, :] + delta_t * xdot.squeeze()
 
-<<<<<<< HEAD
-        print(f"{controller_calls} calls to controller in {controller_time} seconds")
-        print(f"{controller_time / controller_calls} s/call")
-
-=======
->>>>>>> dcab46b7
         return results_df
 
     def plot(
